--- conflicted
+++ resolved
@@ -6,11 +6,7 @@
 msgstr ""
 "Project-Id-Version:  14\n"
 "Report-Msgid-Bugs-To: me@mosquito.su\n"
-<<<<<<< HEAD
-"POT-Creation-Date: 2021-12-14 22:58+0300\n"
-=======
 "POT-Creation-Date: 2022-08-26 23:08+0300\n"
->>>>>>> d05b5bbc
 "PO-Revision-Date: YEAR-MO-DA HO:MI+ZONE\n"
 "Last-Translator: Dmitry Orlov <me@mosquito.su>\n"
 "Language-Team: LANGUAGE <LL@li.org>\n"
@@ -31,14 +27,9 @@
 msgid "Actions"
 msgstr ""
 
-<<<<<<< HEAD
-msgid "Актуальная версия"
-msgstr ""
-=======
 #: ../../source/index.rst:-1
 msgid "Latest Version"
 msgstr "Актуальная версия"
->>>>>>> d05b5bbc
 
 #: ../../source/index.rst:26
 msgid "Miscellaneous utils for asyncio."
@@ -120,11 +111,6 @@
 msgid "For setting up developer environment just type"
 msgstr "Для настройки окружения разработчика просто наберите"
 
-<<<<<<< HEAD
-#~ msgid "Latest Version"
-#~ msgstr "Актуальная версия"
-=======
 #: ../../source/index.rst:155
 msgid "Table Of Contents"
 msgstr "Содержание"
->>>>>>> d05b5bbc
